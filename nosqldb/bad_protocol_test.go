//
// Copyright (c) 2019, 2021 Oracle and/or its affiliates. All rights reserved.
//
// Licensed under the Universal Permissive License v 1.0 as shown at
//  https://oss.oracle.com/licenses/upl/
//

// +build cloud onprem

package nosqldb_test

import (
	"bytes"
	"context"
	"fmt"
	"io/ioutil"
	"math"
	"net/http"
	"testing"
	"time"

	"github.com/oracle/nosql-go-sdk/internal/test"
	"github.com/oracle/nosql-go-sdk/nosqldb"
	"github.com/oracle/nosql-go-sdk/nosqldb/internal/proto"
	"github.com/oracle/nosql-go-sdk/nosqldb/internal/proto/binary"
	"github.com/oracle/nosql-go-sdk/nosqldb/nosqlerr"
	"github.com/oracle/nosql-go-sdk/nosqldb/types"
	"github.com/stretchr/testify/suite"
)

// BadProtocolTestSuite builds and sends invalid request content to the server,
// checks whether the server could handle the bad request.
type BadProtocolTestSuite struct {
	*test.NoSQLTestSuite

	// A client designated for the bad protocol test.
	bpTestClient *nosqldb.Client
	wr           proto.Writer

	// Sample table name, index name, key, value.
	table, index string
	key, value   *types.MapValue

	// The number of bytes required for the encoding of table/index name, key and value.
	tableLen, indexLen, keyLen, valueLen int
}

func (suite *BadProtocolTestSuite) SetupSuite() {
	suite.NoSQLTestSuite.SetupSuite()

	var err error
	// Create a specific client for bad protocol test.
	suite.bpTestClient, err = nosqldb.NewClient(suite.Client.Config)
	suite.Require().NoErrorf(err, "failed to create a client, got error %v", err)

	// this will set the serial protocol version. Ignore errors from it.
	suite.bpTestClient.VerifyConnection()

	// Disable retry handling.
	suite.bpTestClient.RetryHandler = nil
	suite.bpTestClient.AuthorizationProvider = suite.Client.AuthorizationProvider
	// Specify a custom response handler.
	suite.bpTestClient.SetResponseHandler(processTestResponse)

	suite.table = suite.GetTableName("Users")
	suite.index = "idx1"
	suite.createTableAndIndex()

	suite.wr = binary.NewWriter()
	// Calculate the number of bytes that would be written for table/index name.
	suite.tableLen, _ = suite.wr.WriteString(&suite.table)
	suite.indexLen, _ = suite.wr.WriteString(&suite.index)

	suite.key = &types.MapValue{}
	suite.key.Put("id", 1)
	suite.keyLen, _ = suite.wr.WriteFieldValue(suite.key)

	suite.value = &types.MapValue{}
	suite.value.Put("id", 1).Put("name", "string value").Put("count", math.MaxInt64)
	suite.valueLen, _ = suite.wr.WriteFieldValue(suite.value)
}

// Create tables and indexes for bad protocol test.
func (suite *BadProtocolTestSuite) createTableAndIndex() {
	var stmt string
	table, index := suite.table, suite.index

	stmt = fmt.Sprintf("CREATE TABLE IF NOT EXISTS %s ("+
		"id INTEGER, "+
		"name STRING, "+
		"count LONG, "+
		"avg DOUBLE, "+
		"sum NUMBER, "+
		"exp BOOLEAN, "+
		"key BINARY, "+
		"map MAP(INTEGER), "+
		"array ARRAY(STRING), "+
		"record RECORD(rid INTEGER, rs STRING), "+
		"PRIMARY KEY(id))", table)
	limits := &nosqldb.TableLimits{
		ReadUnits:  20,
		WriteUnits: 20,
		StorageGB:  2,
	}
	suite.ReCreateTable(table, stmt, limits)

	stmt = fmt.Sprintf("CREATE INDEX IF NOT EXISTS %s ON %s (name)",
		index, table)
	suite.ExecuteTableDDL(stmt)
}

// processTestResponse is a custom handleResponse function for the Client.
// It checks error code from the response, does not parse the response content.
func processTestResponse(httpResp *http.Response, req nosqldb.Request) (nosqldb.Result, error) {
	data, err := ioutil.ReadAll(httpResp.Body)
	httpResp.Body.Close()
	if err != nil {
		return nil, err
	}

	if httpResp.StatusCode == http.StatusOK {
		buf := bytes.NewBuffer(data)
		rd := binary.NewReader(buf)
		code, err := rd.ReadByte()
		if err != nil {
			return nil, err
		}

		if code == 0 {
			return nil, nil
		}

		var errMsg string
		s, _ := rd.ReadString()
		if s != nil {
			errMsg = *s
		}
		errCode := nosqlerr.ErrorCode(int(code))
		err = nosqlerr.New(errCode, errMsg)
		return nil, err
	}

	if len(data) > 0 {
		return nil, fmt.Errorf("error response: %s", string(data))
	}
	return nil, fmt.Errorf("error response status code: %d", httpResp.StatusCode)
}

func stringPtr(s string) *string {
	return &s
}

func seekPos(lengths []int, fieldOff int) (off int) {
	if n := len(lengths); fieldOff >= n {
		panic(fmt.Errorf("invalid field offset: index %d out of bounds for length %d",
			fieldOff, n))
	}
	for i := 0; i < fieldOff; i++ {
		off += lengths[i]
	}
	return off
}

func (suite *BadProtocolTestSuite) doBadProtoTest(req nosqldb.Request, data []byte, desc string, expectErrCode nosqlerr.ErrorCode) {
	_, err := suite.bpTestClient.DoExecute(context.Background(), req, data)
	switch expectErrCode {
	case nosqlerr.NoError:
		suite.NoErrorf(err, "%q should have succeeded, got error %v", desc, err)
	default:
		suite.Truef(nosqlerr.Is(err, expectErrCode),
			"%q failed, got error %v, want error %s", desc, err, expectErrCode)
	}
}

func (suite *BadProtocolTestSuite) doBadProtoTest2(req nosqldb.Request, data []byte, desc string, expectErrCode1 nosqlerr.ErrorCode, expectErrCode2 nosqlerr.ErrorCode) {
	_, err := suite.bpTestClient.DoExecute(context.Background(), req, data)
	suite.Truef((nosqlerr.Is(err, expectErrCode1) || nosqlerr.Is(err, expectErrCode2)),
		"%q failed, got error %v, want error %s or %s", desc, err, expectErrCode1, expectErrCode2)
}

func (suite *BadProtocolTestSuite) TestBadGetRequest() {
	req := &nosqldb.GetRequest{
		TableName:   suite.table,
		Consistency: types.Absolute,
		Key:         suite.key,
	}

	data, err := suite.bpTestClient.ProcessRequest(req)
	suite.Require().NoError(err)
	origData := make([]byte, len(data))
	copy(origData, data)

	var desc string
	var off int
	lengths := []int{
		2,              // SerialVersion: short
		1,              // OpCode: byte
		3,              // RequestTimeout: packed int
		suite.tableLen, // TableName: string
		1,              // Consistency: boolean
		suite.keyLen,   // Key: map
	}

	// Good request.
	desc = "OK test"
	suite.doBadProtoTest(req, data, desc, nosqlerr.NoError)

	// Invalid serial version.
	desc = "Invalid serial version"
	off = seekPos(lengths, 0)
	suite.wr.Reset()
	suite.wr.WriteSerialVersion(0)
	copy(data[off:], suite.wr.Bytes())
	suite.doBadProtoTest(req, data, desc, nosqlerr.BadProtocolMessage)

	// Invalid table name.
	off = seekPos(lengths, 3)
	tests := map[string]*string{
		"nil table name":   nil,
		"empty table name": stringPtr(""),
	}
	for k, v := range tests {
		copy(data, origData)
		desc = k
		suite.wr.Reset()
		suite.wr.WriteString(v)
		copy(data[off:], suite.wr.Bytes())
		suite.doBadProtoTest(req, data, desc, nosqlerr.BadProtocolMessage)
	}

	// Invalid consistency value.
	copy(data, origData)
	off = seekPos(lengths, 4)
	invalidConsistencies := []types.Consistency{-1, 3}
	for _, r := range invalidConsistencies {
		desc = fmt.Sprintf("invalid consistency value: %d", r)
		suite.wr.Reset()
		suite.wr.WriteConsistency(r)
		copy(data[off:], suite.wr.Bytes())
		suite.doBadProtoTest(req, data, desc, nosqlerr.BadProtocolMessage)
	}

	// Invalid primary key type.
	copy(data, origData)
	off = seekPos(lengths, 5)
	invalidPKTypes := []int{-1, int(types.Array)}
	for _, r := range invalidPKTypes {
		desc = fmt.Sprintf("invalid type of PrimaryKey: %d", r)
		suite.wr.Reset()
		suite.wr.WriteByte(byte(r))
		copy(data[off:], suite.wr.Bytes())
		suite.doBadProtoTest(req, data, desc, nosqlerr.BadProtocolMessage)
	}
}

func (suite *BadProtocolTestSuite) TestBadGetIndexesRequest() {
	req := &nosqldb.GetIndexesRequest{
		TableName: suite.table,
		IndexName: suite.index,
	}

	data, err := suite.bpTestClient.ProcessRequest(req)
	suite.Require().NoError(err)
	origData := make([]byte, len(data))
	copy(origData, data)

	var desc string
	var off int
	lengths := []int{
		2,              // SerialVersion: short
		1,              // OpCode: byte
		3,              // RequestTimeout: packed int
		suite.tableLen, // TableName: string
		1,              // HasIndex: boolean
		suite.indexLen, // IndexName: string
	}

	// Good request.
	desc = "OK test"
	suite.doBadProtoTest(req, data, desc, nosqlerr.NoError)

	// HasIndex = true but IndexName is nil or empty
	off = seekPos(lengths, 5)
	tests := map[string]*string{
		"nil index name":   nil,
		"empty index name": stringPtr(""),
	}
	for k, v := range tests {
		copy(data, origData)
		desc = k
		suite.wr.Reset()
		suite.wr.WriteString(v)
		copy(data[off:], suite.wr.Bytes())
		suite.doBadProtoTest(req, data, desc, nosqlerr.BadProtocolMessage)
	}
}

func (suite *BadProtocolTestSuite) TestBadGetTableRequest() {
	req := &nosqldb.GetTableRequest{
		TableName: suite.table,
	}

	data, err := suite.bpTestClient.ProcessRequest(req)
	suite.Require().NoError(err)
	origData := make([]byte, len(data))
	copy(origData, data)

	var desc string
	var off int
	lengths := []int{
		2,              // SerialVersion: short
		1,              // OpCode: byte
		3,              // RequestTimeout: packed int
		suite.tableLen, // TableName: string
		6,              // OperationID: string
	}

	// Good request.
	desc = "OK test"
	suite.doBadProtoTest(req, data, desc, nosqlerr.NoError)

	// Invalid type of operation id
	off = seekPos(lengths, 4)
	var opID int = 5678
	desc = fmt.Sprintf("invalid type of operation id: %T, want string", opID)
	suite.wr.Reset()
	// Write operation id as an Integer, rather than a string.
	suite.wr.WriteInt(opID)
	copy(data[off:], suite.wr.Bytes())
	suite.doBadProtoTest(req, data, desc, nosqlerr.BadProtocolMessage)
}

func (suite *BadProtocolTestSuite) TestBadListTablesRequest() {
	ns := "Namespace001"
	req := &nosqldb.ListTablesRequest{
		Namespace: ns,
	}

	data, err := suite.bpTestClient.ProcessRequest(req)
	suite.Require().NoError(err)
	origData := make([]byte, len(data))
	copy(origData, data)

	nsLen, _ := suite.wr.WriteString(&ns)
	var desc string
	var off int
	lengths := []int{
		2,     // SerialVersion: short
		1,     // OpCode: byte
		3,     // RequestTimeout: packed int
		4,     // StartIndex: int
		4,     // Limit: int
		nsLen, // Namespace: string
	}

	// Good request.
	desc = "OK test"
	suite.doBadProtoTest(req, data, desc, 0)

	// invalid start index: -1
	off = seekPos(lengths, 3)
	desc = "invalid start index : -1"
	suite.wr.Reset()
	suite.wr.WriteInt(-1)
	copy(data[off:], suite.wr.Bytes())
	suite.doBadProtoTest(req, data, desc, nosqlerr.BadProtocolMessage)

	// invalid limit: -1
	off = seekPos(lengths, 4)
	desc = "invalid limit : -1"
	copy(data, origData)
	suite.wr.Reset()
	suite.wr.WriteInt(-1)
	copy(data[off:], suite.wr.Bytes())
	suite.doBadProtoTest(req, data, desc, nosqlerr.BadProtocolMessage)

	// Specify an invalid length for the namespace string.
	off = seekPos(lengths, 5)
	desc = "invalid namespace string length"
	copy(data, origData)
	suite.wr.Reset()
	suite.wr.WritePackedInt(len(ns) + 1)
	copy(data[off:], suite.wr.Bytes())
	suite.doBadProtoTest(req, data, desc, nosqlerr.BadProtocolMessage)
}

func (suite *BadProtocolTestSuite) TestBadPrepareRequest() {
	stmt := "select * from " + suite.table
	req := &nosqldb.PrepareRequest{Statement: stmt}
	data, err := suite.bpTestClient.ProcessRequest(req)
	suite.Require().NoError(err)
	origData := make([]byte, len(data))
	copy(origData, data)

	stmtLen, _ := suite.wr.WriteString(&stmt)
	var desc string
	var off int
	lengths := []int{
		2,       // SerialVersion: short
		1,       // OpCode: byte
		3,       // RequestTimeout: packed int
		stmtLen, // Statement: string
		2,       // QueryVersion: short
		1,       // GetQueryPlan: boolean
	}

	// Good request.
	desc = "OK test"
	suite.doBadProtoTest(req, data, desc, 0)

	// Invalid query statements.
	off = seekPos(lengths, 3)
	tests := map[string]*string{
		"nil query statement":   nil,
		"empty query statement": stringPtr(""),
	}
	for k, v := range tests {
		copy(data, origData)
		desc = k
		suite.wr.Reset()
		suite.wr.WriteString(v)
		copy(data[off:], suite.wr.Bytes())
		suite.doBadProtoTest(req, data, desc, nosqlerr.BadProtocolMessage)
	}

	// Specify an invalid length for the query statement.
	testStmtLengths := []int{
		len(stmt) + 1,
		-2,
		test.MaxQuerySizeLimit,
		test.MaxQuerySizeLimit + 1,
	}
	for _, value := range testStmtLengths {
		desc = fmt.Sprintf("invalid statement, its length is %d", value)
		copy(data, origData)
		suite.wr.Reset()
		suite.wr.WritePackedInt(value)
		copy(data[off:], suite.wr.Bytes())
		suite.doBadProtoTest(req, data, desc, nosqlerr.BadProtocolMessage)
	}

	// TODO(zehliu): validate query version in the database proxy.
	// Invalid query version.
	//
	// off = seekPos(lengths, 4)
	// copy(data, origData)
	// desc = "invalid query version"
	// suite.wr.Reset()
	// suite.wr.WriteInt16(proto.QueryVersion + 1)
	// copy(data[off:], suite.wr.Bytes())
	// suite.doBadProtoTest(req, data, desc, nosqlerr.BadProtocolMessage)
}

func (suite *BadProtocolTestSuite) TestBadQueryRequest() {
	stmt := fmt.Sprintf("declare $id integer; "+
		"select * from %s where id = $id", suite.table)
	prepReq := &nosqldb.PrepareRequest{
		Statement: stmt,
	}
	// Use the default Client to execute the prepare request.
	prepRes, err := suite.Client.Prepare(prepReq)
	suite.Require().NoError(err)

	err = prepRes.PreparedStatement.SetVariable("$id", 1)
	suite.Require().NoError(err)

	req := &nosqldb.QueryRequest{
		PreparedStatement: &prepRes.PreparedStatement,
		MaxReadKB:         1024,
		Limit:             100,
	}

	prepStmtLen := 4 + len(prepRes.PreparedStatement.GetStatement())
	var desc string
	var off int
	lengths := []int{
		2,           // SerialVersion: short
		1,           // OpCode: byte
		3,           // RequestTimeout: packed int
		1,           // Consistency: byte
		1,           // NumberLimit: packed int
		3,           // MaxReadKB: packed int
		1,           // ContinuationKey: byte array
		1,           // IsPreparedStatement: boolean
		2,           // QueryVersion: short
		1,           // traceLevel: packed int
		1,           // MaxWriteKB: packed int
		1,           // MathContext: byte
		1,           // ToplogySeqNum: packed int
		1,           // ShardID: packed int
		1,           // isSimpleQuery: boolean
		prepStmtLen, // PreparedStatement: byte array
		1,           // VariablesNumber: packed int
		4,           // VariableName: string
		2,           // VariableValue: INT_TYPE + packed int
	}

	data, err := suite.bpTestClient.ProcessRequest(req)
	suite.Require().NoError(err)
	origData := make([]byte, len(data))
	copy(origData, data)

	// Good request.
	desc = "OK test"
	suite.doBadProtoTest(req, data, desc, 0)

	// invalid length of prepared statement.
	off = seekPos(lengths, 15)
	testStmtLengths := []int{0, -1}
	for _, value := range testStmtLengths {
		desc = fmt.Sprintf("invalid statement, its length is %d", value)
		copy(data, origData)
		suite.wr.Reset()
		suite.wr.WriteInt(value)
		copy(data[off:], suite.wr.Bytes())
		suite.doBadProtoTest(req, data, desc, nosqlerr.BadProtocolMessage)
	}

	// invalid number of variables
	off = seekPos(lengths, 16)
	testVarNumLengths := []int{-1, 0, 2}
	for _, value := range testVarNumLengths {
		desc = fmt.Sprintf("invalid number of variables: %d", value)
		copy(data, origData)
		suite.wr.Reset()
		suite.wr.WriteInt(value)
		copy(data[off:], suite.wr.Bytes())
		suite.doBadProtoTest(req, data, desc, nosqlerr.BadProtocolMessage)
	}

	// invalid variable names
	off = seekPos(lengths, 17)
	testVarNames := map[string]*string{
		"nil variable name":   nil,
		"empty variable name": stringPtr(""),
	}
	for k, v := range testVarNames {
		copy(data, origData)
		desc = k
		suite.wr.Reset()
		suite.wr.WriteString(v)
		copy(data[off:], suite.wr.Bytes())
		suite.doBadProtoTest(req, data, desc, nosqlerr.BadProtocolMessage)
	}

	// invalid variable values
	off = seekPos(lengths, 18)
	testVarTypes := []struct {
		valueType types.DbType
		wantErr   nosqlerr.ErrorCode
	}{
		{-1, nosqlerr.BadProtocolMessage},
		{types.Array, nosqlerr.IllegalArgument},
	}
	for _, r := range testVarTypes {
		desc = fmt.Sprintf("invalid variable value type: %s", r.valueType)
		copy(data, origData)
		suite.wr.Reset()
		suite.wr.WriteByte(byte(r.valueType))
		copy(data[off:], suite.wr.Bytes())
		suite.doBadProtoTest(req, data, desc, r.wantErr)
	}
}

func (suite *BadProtocolTestSuite) TestBadPutRequest() {
	ttlValue := &types.TimeToLive{
		Value: 1,
		Unit:  types.Days,
	}
	ttlLen, _ := suite.wr.WriteTTL(ttlValue)

	req := &nosqldb.PutRequest{
		TableName: suite.table,
		Value:     suite.value,
		TTL:       ttlValue,
	}

	var desc string
	var off int
	lengths := []int{
		2,              // SerialVersion: short
		1,              // OpCode: byte
		3,              // RequestTimeout: packed int
		suite.tableLen, // TableName: String
		1,              // ReturnRow: boolean
		1,              // Durability: 1 byte (serialVersion > 2)
		1,              // ExactMatch: boolean
		1,              // IdentityCacheSize: packed int
		suite.valueLen, // Record: MapValue
		1,              // UseTableTTL: boolean
		ttlLen,         // TTL: value(packed long) + unit(byte)
	}

	data, err := suite.bpTestClient.ProcessRequest(req)
	suite.Require().NoError(err)
	origData := make([]byte, len(data))
	copy(origData, data)

	// Good request.
	desc = "OK test"
	suite.doBadProtoTest(req, data, desc, 0)

	// Invalid opcode.
	off = seekPos(lengths, 1)
	desc = "invalid put option"
	suite.wr.Reset()
	suite.wr.WriteOpCode(proto.OpCode(-1))
	copy(data[off:], suite.wr.Bytes())
	suite.doBadProtoTest(req, data, desc, nosqlerr.BadProtocolMessage)

	// Invalid request timeout.
	off = seekPos(lengths, 2)
	desc = "invalid request timeout"
	copy(data, origData)
	suite.wr.Reset()
	suite.wr.WriteTimeout(time.Duration(-1))
	copy(data[off:], suite.wr.Bytes())
	suite.doBadProtoTest(req, data, desc, nosqlerr.BadProtocolMessage)

	// Invalid table name.
	off = seekPos(lengths, 3)
	tests := map[string]*string{
		"nil table name":   nil,
		"empty table name": stringPtr(""),
	}
	for k, v := range tests {
		desc = k
		copy(data, origData)
		suite.wr.Reset()
		suite.wr.WriteString(v)
		copy(data[off:], suite.wr.Bytes())
		suite.doBadProtoTest(req, data, desc, nosqlerr.BadProtocolMessage)
	}

	// Invalid TTL value/unit.
	off = seekPos(lengths, 10)
	if suite.bpTestClient.GetSerialVersion() < 3 {
		off -= 1 // Durability
	}
	desc = "invalid TTL value"
	copy(data, origData)
	suite.wr.Reset()
	// Use a negative value other than -1, because -1 is a valid value
	// that represents the TTL is not specified.
	suite.wr.WritePackedLong(-2)
	copy(data[off:], suite.wr.Bytes())
	suite.doBadProtoTest(req, data, desc, nosqlerr.BadProtocolMessage)

	off += 1
	desc = "invalid TTL unit"
	copy(data, origData)
	suite.wr.Reset()
	suite.wr.WriteByte(byte(types.Hours - 1))
	copy(data[off:], suite.wr.Bytes())
	suite.doBadProtoTest(req, data, desc, nosqlerr.BadProtocolMessage)
}

func (suite *BadProtocolTestSuite) TestBadDeleteRequest() {
	req := &nosqldb.DeleteRequest{
		TableName: suite.table,
		Key:       suite.key,
	}

	var desc string
	var off int
	lengths := []int{
		2,              // SerialVersion: short
		1,              // OpCode: byte
		3,              // RequestTimeout: packed int
		suite.tableLen, // TableName: string
		1,              // ReturnRow: boolean
		suite.keyLen,   // Key: map
		0,              // MatchVersion: bytes
	}

	data, err := suite.bpTestClient.ProcessRequest(req)
	suite.Require().NoError(err)
	origData := make([]byte, len(data))
	copy(origData, data)

	// Good request.
	desc = "OK test"
	suite.doBadProtoTest(req, data, desc, 0)

	// Invalid table name.
	off = seekPos(lengths, 3)
	tests := map[string]*string{
		"nil table name":   nil,
		"empty table name": stringPtr(""),
	}
	for k, v := range tests {
		copy(data, origData)
		desc = k
		suite.wr.Reset()
		suite.wr.WriteString(v)
		copy(data[off:], suite.wr.Bytes())
		suite.doBadProtoTest(req, data, desc, nosqlerr.BadProtocolMessage)
	}

	// OpCode=DeleteIfVersion but MatchVersion is not specified.
	off = seekPos(lengths, 1)
	copy(data, origData)
	desc = "DeleteIfVersion without specifying a MatchVersion"
	suite.wr.Reset()
	suite.wr.WriteOpCode(proto.DeleteIfVersion)
	copy(data[off:], suite.wr.Bytes())
	suite.doBadProtoTest(req, data, desc, nosqlerr.BadProtocolMessage)
}

func (suite *BadProtocolTestSuite) TestBadWriteMultipleRequest() {
	putReq := &nosqldb.PutRequest{
		TableName: suite.table,
		Value:     suite.value,
	}
	req := &nosqldb.WriteMultipleRequest{
		TableName: suite.table,
	}
	req.AddPutRequest(putReq, true)

	var desc string
	var off int
	lengths := []int{
		2,              // SerialVersion: short
		1,              // OpCode: byte
		3,              // RequestTimeout: packed int
		suite.tableLen, // TableName: string
		1,              // OperationNum: packed int
		1,              // Durability: 1 byte (serialVersion > 2)
		1,              // abortOnFail: boolean
		0,              // Sub requests: the size does not matter for this test.
	}

	data, err := suite.bpTestClient.ProcessRequest(req)
	suite.Require().NoError(err)
	origData := make([]byte, len(data))
	copy(origData, data)

	// Good request.
	desc = "OK test"
	suite.doBadProtoTest(req, data, desc, 0)

	// Wrong number of operations.
	off = seekPos(lengths, 4)
	tests := []int{-1, 2}
	for _, v := range tests {
		desc = fmt.Sprintf("wrong number of operations %d", v)
		copy(data, origData)
		suite.wr.Reset()
		suite.wr.WritePackedInt(v)
		copy(data[off:], suite.wr.Bytes())
		suite.doBadProtoTest(req, data, desc, nosqlerr.BadProtocolMessage)
	}

	// Invalid opcode for sub requests.
	off = seekPos(lengths, 7)
	if suite.bpTestClient.GetSerialVersion() < 3 {
		off -= 1 // Durability
	}
	testOpCodes := []proto.OpCode{proto.OpCode(-1), proto.Get}
	for _, v := range testOpCodes {
		desc = fmt.Sprintf("invalid opcode %v", v)
		copy(data, origData)
		suite.wr.Reset()
		suite.wr.WriteOpCode(v)
		copy(data[off:], suite.wr.Bytes())
		suite.doBadProtoTest(req, data, desc, nosqlerr.BadProtocolMessage)
	}

}

func (suite *BadProtocolTestSuite) TestBadMultiDeleteRequest() {
	req := &nosqldb.MultiDeleteRequest{
		TableName:       suite.table,
		Key:             suite.key,
		MaxWriteKB:      1024,
		ContinuationKey: test.GenBytes(20),
	}

	var desc string
	var off int
	lengths := []int{
		2,              // SerialVersion: short
		1,              // OpCode: byte
		3,              // RequestTimeout: packed int
		suite.tableLen, // TableName: string
		1,              // Durability: 1 byte (serialVersion > 2)
		suite.keyLen,   // Key: MapValue
		1,              // HasFieldRange: boolean
		3,              // MaxWriteKB: packed int
		21,             // ContinuationKey: byte array
	}

	data, err := suite.bpTestClient.ProcessRequest(req)
	suite.Require().NoError(err)
	origData := make([]byte, len(data))
	copy(origData, data)

	// Good request.
	desc = "OK test"
	suite.doBadProtoTest(req, data, desc, 0)

	// Invalid MaxWriteKB.
	off = seekPos(lengths, 7)
	if suite.bpTestClient.GetSerialVersion() < 3 {
		off -= 1 // Durability
	}
	var tests []int
	if test.IsOnPrem() {
		// There is no limit on MaxWriteKB for the on-premise server.
		tests = []int{-1}
	} else {
		tests = []int{-1, test.MaxWriteKBLimit + 1}
	}

	for _, v := range tests {
		desc = fmt.Sprintf("invalid MaxWriteKB %v", v)
		copy(data, origData)
		suite.wr.Reset()
		suite.wr.WritePackedInt(v)
		copy(data[off:], suite.wr.Bytes())
		suite.doBadProtoTest(req, data, desc, nosqlerr.BadProtocolMessage)
	}

	// Invalid length of ContinuationKey.
	off = seekPos(lengths, 8)
	if suite.bpTestClient.GetSerialVersion() < 3 {
		off -= 1 // Durability
	}
	tests = []int{-2, 100}
	for _, v := range tests {
		desc = fmt.Sprintf("invalid length of ContinuationKey %v", v)
		copy(data, origData)
		suite.wr.Reset()
		suite.wr.WritePackedInt(v)
		copy(data[off:], suite.wr.Bytes())
		suite.doBadProtoTest(req, data, desc, nosqlerr.BadProtocolMessage)
	}
}

func (suite *BadProtocolTestSuite) TestBadTableRequest() {
	newTable := "ABCD"
	stmt := "create table if not exists " + newTable + " (id integer, primary key(id))"
	stmtLen, _ := suite.wr.WriteString(&stmt)
	limits := &nosqldb.TableLimits{
		ReadUnits:  50,
		WriteUnits: 50,
		StorageGB:  2,
	}
	req := &nosqldb.TableRequest{
		Statement:   stmt,
		TableLimits: limits,
	}

	var desc string
	var off int
	lengths := []int{
		2,       // SerialVersion: short
		1,       // OpCode: byte
		3,       // RequestTimeout: packed int
		stmtLen, // Statement: string
		1,       // HasLimit: boolean
		4,       // ReadKB: int
		4,       // WriteKB: int
		4,       // StorageGB: int
		1,       // LimitMode: byte (serialVersion > 2)
		1,       // HasTableName: boolean
	}

	data, err := suite.bpTestClient.ProcessRequest(req)
	suite.Require().NoError(err)
	suite.AddToTables(newTable)
	origData := make([]byte, len(data))
	copy(origData, data)

	// Good request.
	desc = "OK test"
	suite.doBadProtoTest(req, data, desc, 0)

	// invalid readKB/writeKB/storageGB
	tests := []struct {
		desc  string
		index int
		value int
	}{
		{"invalid readKB", 5, 0},
		{"invalid readKB", 5, -1},
		{"invalid writeKB", 6, 0},
		{"invalid writeKB", 6, -1},
		{"invalid storageGB", 7, 0},
		{"invalid storageGB", 7, -1},
	}

	// In V2, these return bad protocol. In V3 they
	// return IllegalArgument.
	expErr := nosqlerr.IllegalArgument
	if suite.bpTestClient.GetSerialVersion() < 3 {
		expErr = nosqlerr.BadProtocolMessage
	}

	for _, r := range tests {
		desc = r.desc
		off = seekPos(lengths, r.index)
		copy(data, origData)
		suite.wr.Reset()
		suite.wr.WriteInt(r.value)
		copy(data[off:], suite.wr.Bytes())
<<<<<<< HEAD
		suite.doBadProtoTest(req, data, desc, expErr)
=======
		// depending on server version, these may return
		// BadProtocolMessage (older) or IllegalArgument (newer).
		suite.doBadProtoTest2(req, data, desc,
			nosqlerr.BadProtocolMessage,
			nosqlerr.IllegalArgument)
>>>>>>> dd403316
	}
}

func (suite *BadProtocolTestSuite) TestBadSystemRequest() {
	if !test.IsOnPrem() {
		suite.T().Skip("TestBadSystemRequest() can only run with an on-premise server")
	}

	ns := "namespace1"
	stmt := "create namespace if not exists " + ns
	stmtLen, _ := suite.wr.WriteString(&stmt)
	req := &nosqldb.SystemRequest{
		Statement: stmt,
	}

	var desc string
	var off int
	lengths := []int{
		2,       // SerialVersion: short
		1,       // OpCode: byte
		3,       // RequestTimeout: packed int
		stmtLen, // Statement: string
	}

	data, err := suite.bpTestClient.ProcessRequest(req)
	suite.Require().NoError(err)
	origData := make([]byte, len(data))
	copy(origData, data)

	// Invalid statement.
	off = seekPos(lengths, 3)
	tests := map[string]*string{
		// BUG(zehliu) : A nil statement results in an UnknownError, which
		// should have resulted in a BadProtocolMessage error.
		// Disable this test until the bug gets fixed.
		//
		// "nil statement":   nil,
		"empty statement": stringPtr(""),
	}
	for k, v := range tests {
		copy(data, origData)
		desc = k
		suite.wr.Reset()
		suite.wr.WriteString(v)
		copy(data[off:], suite.wr.Bytes())
		suite.doBadProtoTest(req, data, desc, nosqlerr.BadProtocolMessage)
	}
}

func (suite *BadProtocolTestSuite) TestBadSystemStatusRequest() {
	if !test.IsOnPrem() {
		suite.T().Skip("TestBadSystemStatusRequest() can only run with an on-premise server")
	}

	ns := "namespace1"
	stmt := "create namespace if not exists " + ns
	stmtLen, _ := suite.wr.WriteString(&stmt)
	opID := "1234"
	opIDLen, _ := suite.wr.WriteString(&opID)
	req := &nosqldb.SystemStatusRequest{
		Statement:   stmt,
		OperationID: opID,
	}

	var desc string
	var off int
	lengths := []int{
		2,       // SerialVersion: short
		1,       // OpCode: byte
		3,       // RequestTimeout: packed int
		opIDLen, // OperationID: string
		stmtLen, // Statement: string
	}

	data, err := suite.bpTestClient.ProcessRequest(req)
	suite.Require().NoError(err)
	origData := make([]byte, len(data))
	copy(origData, data)

	// Invalid type of operation id
	off = seekPos(lengths, 3)
	var id int = 1234
	desc = fmt.Sprintf("invalid type of operation id: %T, want string", id)
	suite.wr.Reset()
	// Write operation id as an Integer, rather than a string.
	suite.wr.WritePackedInt(id)
	copy(data[off:], suite.wr.Bytes())
	suite.doBadProtoTest(req, data, desc, nosqlerr.BadProtocolMessage)
}

func TestBadProtocol(t *testing.T) {
	test := &BadProtocolTestSuite{
		NoSQLTestSuite: test.NewNoSQLTestSuite(),
	}
	suite.Run(t, test)
}<|MERGE_RESOLUTION|>--- conflicted
+++ resolved
@@ -904,15 +904,11 @@
 		suite.wr.Reset()
 		suite.wr.WriteInt(r.value)
 		copy(data[off:], suite.wr.Bytes())
-<<<<<<< HEAD
-		suite.doBadProtoTest(req, data, desc, expErr)
-=======
 		// depending on server version, these may return
 		// BadProtocolMessage (older) or IllegalArgument (newer).
 		suite.doBadProtoTest2(req, data, desc,
 			nosqlerr.BadProtocolMessage,
 			nosqlerr.IllegalArgument)
->>>>>>> dd403316
 	}
 }
 
